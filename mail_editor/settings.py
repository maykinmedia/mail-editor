from django.conf import settings

from .mail_template import Variable


def get_choices():

    choices = []
    for key, values in settings.MAIL_EDITOR_CONF.items():
        choices += [(key, values.get('name'))]
    return choices


def get_config():
    config = {}
<<<<<<< HEAD
    if MAIL_EDITOR_CONF:
        for key in MAIL_EDITOR_CONF:
            values = MAIL_EDITOR_CONF.get(key)
            subject_variables = []
            for var in values.get('subject', []):
                subject_variables.append(Variable(**var))

            body_variables = []
            for var in values.get('body', []):
                body_variables.append(Variable(**var))

            config[key] = {
                'subject': subject_variables,
                'body': body_variables
            }
=======
    for key, values in settings.MAIL_EDITOR_CONF.items():
        subject_variables = []
        for dict_variable in values.get('subject', []):
            subject_variables.append(Variable(dict_variable.get('variable'), required=dict_variable.get('required', True)))

        body_variables = []
        for dict_variable in values.get('body', []):
            body_variables.append(Variable(dict_variable.get('variable'), required=dict_variable.get('required', True)))

        config[key] = {
            'subject': subject_variables,
            'body': body_variables
        }
>>>>>>> df22cbbd
    return config<|MERGE_RESOLUTION|>--- conflicted
+++ resolved
@@ -13,13 +13,16 @@
 
 def get_config():
     config = {}
-<<<<<<< HEAD
     if MAIL_EDITOR_CONF:
         for key in MAIL_EDITOR_CONF:
             values = MAIL_EDITOR_CONF.get(key)
             subject_variables = []
             for var in values.get('subject', []):
                 subject_variables.append(Variable(**var))
+    for key, values in settings.MAIL_EDITOR_CONF.items():
+        subject_variables = []
+        for dict_variable in values.get('subject', []):
+            subject_variables.append(Variable(dict_variable.get('variable'), required=dict_variable.get('required', True)))
 
             body_variables = []
             for var in values.get('body', []):
@@ -29,12 +32,6 @@
                 'subject': subject_variables,
                 'body': body_variables
             }
-=======
-    for key, values in settings.MAIL_EDITOR_CONF.items():
-        subject_variables = []
-        for dict_variable in values.get('subject', []):
-            subject_variables.append(Variable(dict_variable.get('variable'), required=dict_variable.get('required', True)))
-
         body_variables = []
         for dict_variable in values.get('body', []):
             body_variables.append(Variable(dict_variable.get('variable'), required=dict_variable.get('required', True)))
@@ -43,5 +40,4 @@
             'subject': subject_variables,
             'body': body_variables
         }
->>>>>>> df22cbbd
     return config